--- conflicted
+++ resolved
@@ -592,106 +592,17 @@
       });
       break;
     /* istanbul ignore next */
-<<<<<<< HEAD
-    if (!self.registerServerMethod) {
-        throw new Error("Internal Error");
-    }
-
-    switch (self.registerServerMethod) {
-        case RegisterServerMethod.HIDDEN:
-            self.registerServerManager = new RegisterServerManagerHidden({
-                server: self
-            });
-            break;
-        case RegisterServerMethod.MDNS:
-            self.registerServerManager = new RegisterServerManagerMDNSONLY({
-                server: self
-            });
-            break;
-        case RegisterServerMethod.LDS:
-            self.registerServerManager = new RegisterServerManager({
-                discoveryServerEndpointUrl: self.discoveryServerEndpointUrl,
-                server: self
-            });
-            break;
-      /* istanbul ignore next */
-        default:
-            throw new Error("Invalid switch");
-    }
-
-    self.registerServerManager.on("serverRegistrationPending", () => {
-        /**
-         * emitted when the server is trying to registered the LDS
-         * but when the connection to the lds has failed
-         * serverRegistrationPending is sent when the backoff signal of the
-         * connection process is raised
-         * @event serverRegistrationPending
-         */
-        debugLog("serverRegistrationPending");
-        self.emit("serverRegistrationPending");
-    });
-    self.registerServerManager.on("serverRegistered", () => {
-        /**
-         * emitted when the server is successfully registered to the LDS
-         * @event serverRegistered
-         */
-        debugLog("serverRegistered");
-        self.emit("serverRegistered");
-    });
-    self.registerServerManager.on("serverRegistrationRenewed", () => {
-        /**
-         * emitted when the server has successfully renewed its registration to the LDS
-         * @event serverRegistrationRenewed
-         */
-        debugLog("serverRegistrationRenewed");
-        self.emit("serverRegistrationRenewed");
-    });
-
-    self.registerServerManager.on("serverUnregistered", () => {
-        debugLog("serverUnregistered");
-        /**
-         * emitted when the server is successfully unregistered to the LDS
-         * ( for instance during shutdown)
-         * @event serverUnregistered
-         */
-        self.emit("serverUnregistered");
-    });
-}
-
-export enum RegisterServerMethod {
-    HIDDEN = 1, // the server doesn't expose itself to the external world
-    MDNS = 2,   // the server publish itself to the mDNS Multicast network directly
-    LDS = 3 // the server registers itself to the LDS or LDS-ME (Local Discovery Server)
-}
-
-export enum TransportType {
-    TCP = 1,
-    WEBSOCKET = 2
-}
-
-export interface OPCUAServerEndpointOptions {
-=======
     default:
       throw new Error("Invalid switch");
   }
->>>>>>> bca14737
 
   self.registerServerManager.on("serverRegistrationPending", () => {
     /**
-<<<<<<< HEAD
-     * the transport type of this endpoint (default: TCP)
-     */
-    transportType?: TransportType
-    /**
-     * the TCP port to listen to.
-     * @default 26543
-=======
      * emitted when the server is trying to registered the LDS
      * but when the connection to the lds has failed
      * serverRegistrationPending is sent when the backoff signal of the
      * connection process is raised
      * @event serverRegistrationPending
->>>>>>> bca14737
      */
     debugLog("serverRegistrationPending");
     self.emit("serverRegistrationPending");
@@ -730,7 +641,17 @@
   LDS = 3 // the server registers itself to the LDS or LDS-ME (Local Discovery Server)
 }
 
+export enum TransportType {
+  TCP = 1,
+  WEBSOCKET = 2
+}
+
 export interface OPCUAServerEndpointOptions {
+
+  /**
+   * the transport type of this endpoint (default: TCP)
+   */
+  transportType?: TransportType
 
   /**
    * the TCP port to listen to.
@@ -1093,6 +1014,8 @@
     options = options || {};
 
     this.options = options;
+
+    options.transportType = options.transportType || TransportType.TCP;
 
     /**
      * @property maxAllowedSessionNumber
@@ -1616,21 +1539,8 @@
     } else {
       const serverPrivateKey = this.getPrivateKey();
 
-<<<<<<< HEAD
-        options.transportType = options.transportType || TransportType.TCP;
-
-        /**
-         * @property maxAllowedSessionNumber
-         */
-        this.maxAllowedSessionNumber = options.maxAllowedSessionNumber || default_maxAllowedSessionNumber;
-        /**
-         * @property maxConnectionsPerEndpoint
-         */
-        this.maxConnectionsPerEndpoint = options.maxConnectionsPerEndpoint || default_maxConnectionsPerEndpoint;
-=======
       const serverNonce = session.nonce!;
       assert(serverNonce instanceof Buffer);
->>>>>>> bca14737
 
       const cryptoFactory = getCryptoFactory(securityPolicy);
       /* istanbul ignore next */
@@ -1766,16 +1676,8 @@
       // see also #198
       // let's the server assign a sessionName for this lazy client.
 
-<<<<<<< HEAD
-            const createEndpoint = (port1: number,transportType: TransportType, options1: OPCUAServerOptions): OPCUAServerEndPoint => {
-                // add the tcp/ip endpoint with no security
-                let transportConstructor = (transportType === TransportType.TCP) ? OPCUATCPServerEndPoint : OPCUAWSServerEndPoint;
-
-                const endPoint = new transportConstructor({
-=======
       debugLog("assigning OPCUAServer.fallbackSessionName because client's sessionName is null ",
         OPCUAServer.fallbackSessionName);
->>>>>>> bca14737
 
       request.sessionName = OPCUAServer.fallbackSessionName;
     }
@@ -1827,15 +1729,8 @@
         errorLog("applicationUriFromCert   = ", applicationUriFromCert);
       }
 
-<<<<<<< HEAD
-                options2.transportType = options2.transportType || TransportType.TCP;
-                
-
-                const endPoint = createEndpoint(port, options2.transportType, options);
-=======
       return applicationUriFromCert === applicationUri;
     }
->>>>>>> bca14737
 
     // check application spoofing
     // check if applicationUri in createSessionRequest matches applicationUri in client Certificate
@@ -3403,9 +3298,11 @@
     return g_sendError(channel, message, HistoryUpdateResponse, StatusCodes.BadNotImplemented);
   }
 
-  private createEndpoint(port1: number, serverOptions: OPCUAServerOptions): OPCUAServerEndPoint {
+  private createEndpoint(port1: number,transportType: TransportType, serverOptions: OPCUAServerOptions): OPCUAServerEndPoint {
     // add the tcp/ip endpoint with no security
-    const endPoint = new OPCUAServerEndPoint({
+    let transportConstructor = (transportType === TransportType.TCP) ? OPCUATCPServerEndPoint : OPCUAWSServerEndPoint;
+
+    const endPoint = new transportConstructor({
 
       port: port1,
 
@@ -3440,7 +3337,9 @@
 
     const port = Number(endpointOptions.port || 0);
 
-    const endPoint = this.createEndpoint(port, serverOption);
+    endpointOptions.transportType = endpointOptions.transportType || TransportType.TCP;
+                
+    const endPoint = this.createEndpoint(port, endpointOptions.transportType, serverOption);
 
     endpointOptions.alternateHostname = endpointOptions.alternateHostname || [];
     const alternateHostname = (endpointOptions.alternateHostname instanceof Array) ? endpointOptions.alternateHostname : [endpointOptions.alternateHostname];
