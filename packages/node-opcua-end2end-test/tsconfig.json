--- conflicted
+++ resolved
@@ -1,14 +1,7 @@
 {
-<<<<<<< HEAD
-  "extends" : "../tsconfig.json",
-  "compilerOptions": {
-    "rootDirs": ["source", "test_helpers", "test"],
-    "outDir": "dist"
-  }
-=======
     "extends": "../tsconfig.json",
     "compilerOptions": {
-        "rootDir": "source",
+        "rootDirs": ["source", "test_helpers", "test"],
         "outDir": "dist",
         "composite": true
     },
@@ -96,5 +89,4 @@
         }
     ],
     "exclude": ["node_modules", "dist"]
->>>>>>> bca14737
 }