/**
 * @module node-opcua-client-private
 */
// tslint:disable:variable-name
// tslint:disable:no-console
// tslint:disable:no-empty

import * as async from "async";
import chalk from "chalk";
import * as crypto from "crypto";
import { EventEmitter } from "events";
import * as _ from "underscore";

import { assert } from "node-opcua-assert";
import { createFastUninitializedBuffer } from "node-opcua-buffer-utils";
import { makeApplicationUrn } from "node-opcua-common";
import {
    Certificate,
    exploreCertificate,
    extractPublicKeyFromCertificateSync,
    Nonce,
    PrivateKey,
    PrivateKeyPEM,
    toPem
} from "node-opcua-crypto";
import { LocalizedText } from "node-opcua-data-model";
import { checkDebugFlag, make_debugLog } from "node-opcua-debug";
import {
    ClientSecureChannelLayer, computeSignature, ConnectionStrategyOptions,
    ErrorCallback,
    fromURI,
    getCryptoFactory,
    SecurityPolicy
} from "node-opcua-secure-channel";
import {
    ApplicationDescription,
    ApplicationDescriptionOptions,
    ApplicationType,
    EndpointDescription,
    UserTokenType
} from "node-opcua-service-endpoints";
import { MessageSecurityMode, UserTokenPolicy } from "node-opcua-service-secure-channel";
import {
    ActivateSessionRequest,
    ActivateSessionResponse,
    AnonymousIdentityToken,
    CloseSessionRequest, CloseSessionResponse,
    CreateSessionRequest,
    CreateSessionResponse,
    IssuedIdentityToken,
    UserNameIdentityToken,
    X509IdentityToken
} from "node-opcua-service-session";
import { StatusCodes } from "node-opcua-status-code";
import { isNullOrUndefined } from "node-opcua-utils";

import { ClientBaseImpl } from "./client_base_impl";

import { UAString } from "node-opcua-basic-types";
import { get_fully_qualified_domain_name } from "node-opcua-hostname";
import { SignatureData, SignatureDataOptions, UserIdentityToken } from "node-opcua-types";
import { ClientSession } from "../client_session";
import { ClientSubscription, ClientSubscriptionOptions } from "../client_subscription";
import { Response } from "../common";
import {
    AnonymousIdentity,
    OPCUAClient,
    OPCUAClientOptions,
    UserIdentityInfo,
    UserIdentityInfoUserName,
    UserIdentityInfoX509,
    WithSessionFuncP,
    WithSubscriptionFuncP
} from "../opcua_client";
import { repair_client_sessions } from "../reconnection";
import { ClientSessionImpl } from "./client_session_impl";
import { ClientSubscriptionImpl } from "./client_subscription_impl";

interface TokenAndSignature {
    userIdentityToken: UserIdentityToken | null;
    userTokenSignature: SignatureDataOptions;
}

const debugLog = make_debugLog(__filename);
const doDebug = checkDebugFlag(__filename);
const errorLog = debugLog;

function validateServerNonce(serverNonce: Nonce | null): boolean {
    return (!(serverNonce && serverNonce.length < 32));
}

function verifyEndpointDescriptionMatches(
  client: OPCUAClientImpl,
  responseServerEndpoints: EndpointDescription[]
): boolean {
    // The Server returns its EndpointDescriptions in the response. Clients use this information to
    // determine whether the list of EndpointDescriptions returned from the Discovery Endpoint matches
    // the Endpoints that the Server has. If there is a difference then the Client shall close the
    // Session and report an error.
    // The Server returns all EndpointDescriptions for the serverUri
    // specified by the Client in the request. The Client only verifies EndpointDescriptions with a
    // transportProfileUri that matches the profileUri specified in the original GetEndpoints request.
    // A Client may skip this check if the EndpointDescriptions were provided by a trusted source
    // such as the Administrator.
    // serverEndpoints:
    // The Client shall verify this list with the list from a Discovery Endpoint if it used a Discovery Endpoint
    // fetch to the EndpointDescriptions.

    // ToDo

    return true;
}

function findUserTokenPolicy(endpointDescription: EndpointDescription, userTokenType: UserTokenType) {
    endpointDescription.userIdentityTokens = endpointDescription.userIdentityTokens || [];
    const r = _.filter(endpointDescription.userIdentityTokens, (userIdentity: UserTokenPolicy) =>
      userIdentity.tokenType === userTokenType
    );
    return r.length === 0 ? null : r[0];
}

function createAnonymousIdentityToken(session: ClientSessionImpl): AnonymousIdentityToken {

    const endpoint = session.endpoint;
    const userTokenPolicy = findUserTokenPolicy(endpoint, UserTokenType.Anonymous);
    if (!userTokenPolicy) {
        throw new Error("Cannot find ANONYMOUS user token policy in end point description");
    }
    return new AnonymousIdentityToken({ policyId: userTokenPolicy.policyId });
}

interface X509TokenAndSignature {
    userIdentityToken: X509IdentityToken;
    userTokenSignature: SignatureDataOptions;
}

/**
 *
 * @param session
 * @param certificate - the user certificate
 * @param privateKey  - the private key associated with the user certificate
 */
function createX509IdentityToken(
  session: ClientSessionImpl,
  certificate: Certificate,
  privateKey: PrivateKeyPEM
): X509TokenAndSignature {

    const endpoint = session.endpoint;
    assert(endpoint instanceof EndpointDescription);
    const userTokenPolicy = findUserTokenPolicy(endpoint, UserTokenType.Certificate);
    // istanbul ignore next
    if (!userTokenPolicy) {
        throw new Error("Cannot find Certificate (X509) user token policy in end point description");
    }
    let securityPolicy = fromURI(userTokenPolicy.securityPolicyUri);

    // if the security policy is not specified we use the session security policy
    if (securityPolicy === SecurityPolicy.Invalid) {
        securityPolicy = session._client._secureChannel.securityPolicy;
    }
    const userIdentityToken = new X509IdentityToken({
        certificateData: certificate,
        policyId: userTokenPolicy.policyId
    });

    const serverCertificate: Certificate = session.serverCertificate;
    assert(serverCertificate instanceof Buffer);

    const serverNonce: Nonce = session.serverNonce || Buffer.alloc(0);
    assert(serverNonce instanceof Buffer);

    // see Release 1.02 155 OPC Unified Architecture, Part 4
    const cryptoFactory = getCryptoFactory(securityPolicy);

    // istanbul ignore next
    if (!cryptoFactory) {
        throw new Error(" Unsupported security Policy");
    }
    /**
     * OPCUA Spec 1.04 - part 4
     * page 28:
     * 5.6.3.1
     * ...
     * If the token is an X509IdentityToken then the proof is a signature generated with private key
     * associated with the Certificate. The data to sign is created by appending the last serverNonce to
     * the **serverCertificate** specified in the CreateSession response. If a token includes a secret then it
     * should be encrypted using the public key from the serverCertificate.
     *
     * page 155:
     * Token Encryption and Proof of Possession
     * 7.36.2.1 Overview
     * The Client shall always prove possession of a UserIdentityToken when it passes it to the Server.
     * Some tokens include a secret such as a password which the Server will accept as proof. In order
     * to protect these secrets the Token may be encrypted before it is passed to the Server. Other types
     * of tokens allow the Client to create a signature with the secret associated with the Token. In these
     * cases, the Client proves possession of a UserIdentityToken by creating a signature with the secret
     * and passing it to the Server
     *
     * page 159:
     * 7.36.5 X509IdentityTokens
     * The X509IdentityToken is used to pass an X.509 v3 Certificate which is issued by the user.
     * This token shall always be accompanied by a Signature in the userTokenSignature parameter of
     * ActivateSession if required by the SecurityPolicy. The Server should specify a SecurityPolicy for
     * the UserTokenPolicy if the SecureChannel has a SecurityPolicy of None.
     */

      // now create the proof of possession, by creating a signature
      // The data to sign is created by appending the last serverNonce to the serverCertificate

      // The signature generated with private key associated with the User Certificate
    const userTokenSignature: SignatureDataOptions = computeSignature(
      serverCertificate, serverNonce, privateKey, securityPolicy)!;

    return { userIdentityToken, userTokenSignature };
}

function createUserNameIdentityToken(
  session: ClientSessionImpl,
  userName: string | null,
  password: string | null
): UserNameIdentityToken {

    // assert(endpoint instanceof EndpointDescription);
    assert(userName === null || typeof userName === "string");
    assert(password === null || typeof password === "string");
    const endpoint = session.endpoint;
    assert(endpoint instanceof EndpointDescription);

    /**
     * OPC Unified Architecture 1.0.4:  Part 4 155
     * Each UserIdentityToken allowed by an Endpoint shall have a UserTokenPolicy specified in the
     * EndpointDescription. The UserTokenPolicy specifies what SecurityPolicy to use when encrypting
     * or signing. If this SecurityPolicy is omitted then the Client uses the SecurityPolicy in the
     * EndpointDescription. If the matching SecurityPolicy is set to None then no encryption or signature
     * is required.
     *
     */
    const userTokenPolicy = findUserTokenPolicy(endpoint, UserTokenType.UserName);

    // istanbul ignore next
    if (!userTokenPolicy) {
        throw new Error("Cannot find USERNAME user token policy in end point description");
    }

    let securityPolicy = fromURI(userTokenPolicy.securityPolicyUri);

    // if the security policy is not specified we use the session security policy
    if (securityPolicy === SecurityPolicy.Invalid) {
        securityPolicy = session._client._secureChannel.securityPolicy;
    }

    let identityToken;
    let serverCertificate: Buffer | string | null = session.serverCertificate;
    // if server does not provide certificate use unencrypted password
    if (!serverCertificate) {
        identityToken = new UserNameIdentityToken({
            encryptionAlgorithm: null,
            password: Buffer.from(password as string, "utf-8"),
            policyId: userTokenPolicy ? userTokenPolicy!.policyId : null,
            userName
        });
        return identityToken;
    }

    assert(serverCertificate instanceof Buffer);
    serverCertificate = toPem(serverCertificate, "CERTIFICATE");
    const publicKey = extractPublicKeyFromCertificateSync(serverCertificate);

    const serverNonce: Nonce = session.serverNonce || Buffer.alloc(0);
    assert(serverNonce instanceof Buffer);

    // If None is specified for the UserTokenPolicy and SecurityPolicy is None
    // then the password only contains the UTF-8 encoded password.
    // note: this means that password is sent in clear text to the server
    // note: OPCUA specification discourages use of unencrypted password
    //       but some old OPCUA server may only provide this policy and we
    //       still have to support in the client?
    if (securityPolicy === SecurityPolicy.None) {
        identityToken = new UserNameIdentityToken({
            encryptionAlgorithm: null,
            password: Buffer.from(password!, "utf-8"),
            policyId: userTokenPolicy.policyId,
            userName
        });
        return identityToken;
    }

    // see Release 1.02 155 OPC Unified Architecture, Part 4
    const cryptoFactory = getCryptoFactory(securityPolicy);

    // istanbul ignore next
    if (!cryptoFactory) {
        throw new Error(" Unsupported security Policy");
    }

    identityToken = new UserNameIdentityToken({
        encryptionAlgorithm: cryptoFactory.asymmetricEncryptionAlgorithm,
        password: Buffer.from(password as string, "utf-8"),
        policyId: userTokenPolicy.policyId,
        userName
    });

    // now encrypt password as requested
    const lenBuf = createFastUninitializedBuffer(4);
    lenBuf.writeUInt32LE(identityToken.password.length + serverNonce.length, 0);
    const block = Buffer.concat([lenBuf, identityToken.password, serverNonce]);
    identityToken.password = cryptoFactory.asymmetricEncrypt(block, publicKey);

    return identityToken;
}

/***
 *
 * @class OPCUAClientImpl
 * @extends ClientBaseImpl
 * @param options
 * @param [options.securityMode=MessageSecurityMode.None] {MessageSecurityMode} the default security mode.
 * @param [options.securityPolicy =SecurityPolicy.None] {SecurityPolicy} the security mode.
 * @param [options.requestedSessionTimeout= 60000]            {Number} the requested session time out in CreateSession
 * @param [options.applicationName="NodeOPCUA-Client"]        {string} the client application name
 * @param [options.endpoint_must_exist=true] {Boolean} set to false if the client should accept server endpoint mismatch
 * @param [options.keepSessionAlive=false]{Boolean}
 * @param [options.certificateFile="certificates/client_selfsigned_cert_1024.pem"] {String} client certificate pem file.
 * @param [options.privateKeyFile="certificates/client_key_1024.pem"] {String} client private key pem file.
 * @param [options.clientName=""] {String} a client name string that will be used to generate session names.
 * @constructor
 * @internal
 */
export class OPCUAClientImpl extends ClientBaseImpl implements OPCUAClient {

    public static create(options: OPCUAClientOptions): OPCUAClient {
        return new OPCUAClientImpl(options);
    }

    public endpoint?: EndpointDescription;

    private endpoint_must_exist: boolean;
    private requestedSessionTimeout: number;
    private ___sessionName_counter: number;
    private userIdentityInfo: UserIdentityInfo;
    private serverUri?: string;
    private clientNonce?: Nonce;

    constructor(options?: OPCUAClientOptions) {

        options = options || {};
        super(options);

        // @property endpoint_must_exist {Boolean}
        // if set to true , create Session will only accept connection from server which endpoint_url has been reported
        // by GetEndpointsRequest.
        // By default, the client is strict.
        this.endpoint_must_exist = (isNullOrUndefined(options.endpoint_must_exist))
          ? true
          : !!options.endpoint_must_exist;

        this.requestedSessionTimeout = options.requestedSessionTimeout || 60000; // 1 minute

        this.___sessionName_counter = 0;
        this.userIdentityInfo = { type: UserTokenType.Anonymous };
        this.endpoint = undefined;
    }

    /**
     * create and activate a new session
     * @async
     * @method createSession
     *
     *
     * @example :
     *     // create a anonymous session
     *     client.createSession(function(err,session) {
     *       if (err) {} else {}
     *     });
     *
     * @example :
     *     // create a session with a userName and password
     *     client.createSession({userName: "JoeDoe", password:"secret"}, function(err,session) {
     *       if (err) {} else {}
     *     });
     *
     */
    public async createSession(userIdentityInfo?: UserIdentityInfo): Promise<ClientSession>;
    public createSession(userIdentityInfo?: UserIdentityInfo): Promise<ClientSession>;
    public createSession(
      userIdentityInfo: UserIdentityInfo,
      callback: (err: Error | null, session?: ClientSession) => void): void ;
    public createSession(callback: (err: Error | null, session?: ClientSession) => void): void;
    /**
     * @internal
     * @param args
     */
    public createSession(...args: any[]): any {

        if (args.length === 1) {
            return this.createSession({ type: UserTokenType.Anonymous }, args[0]);
        }
        const userIdentityInfo = args[0];
        const callback = args[1];

        this.userIdentityInfo = userIdentityInfo;

        assert(_.isFunction(callback));

        this._createSession((err: Error | null, session?: ClientSession) => {
            if (err) {
                callback(err);
            } else {

                if (!session) {
                    return callback(new Error("Internal Error"));
                }

                this._addSession(session as ClientSessionImpl);

                this._activateSession(session as ClientSessionImpl,
                  (err1: Error | null, session2?: ClientSessionImpl) => {
                      callback(err1, session2);
                  });
            }
        });
    }

    /**
     * @method changeSessionIdentity
     * @param session
     * @param userIdentityInfo
     * @param callback
     * @async
     */
    public async changeSessionIdentity(
      session: ClientSession,
      userIdentityInfo: UserIdentityInfo
    ): Promise<void>;
    public changeSessionIdentity(
      session: ClientSession,
      userIdentityInfo: UserIdentityInfo,
      callback: (err?: Error) => void
    ): void;
    /**
     * @internal
     * @param args
     */
    public changeSessionIdentity(
      ...args: any[]
    ): any {

        const session = args[0] as ClientSessionImpl;
        const userIdentityInfo = args[1] as UserIdentityInfo;
        const callback = args[2];

        assert(_.isFunction(callback));

        const old_userIdentity = this.userIdentityInfo;
        this.userIdentityInfo = userIdentityInfo;

        this._activateSession(session as ClientSessionImpl,
          (err1: Error | null, session1?: ClientSessionImpl) => {
              callback(err1 ? err1 : undefined);
          });
    }

    /**
     *
     * @method closeSession
     * @async
     * @param session  {ClientSession} - the created client session
     * @param deleteSubscriptions  {Boolean} - whether to delete subscriptions or not
     * @param callback {Function} - the callback
     * @param callback.err {Error|null}   - the Error if the async method has failed
     */
    public closeSession(session: ClientSession, deleteSubscriptions: boolean): Promise<void>;
    public closeSession(session: ClientSession, deleteSubscriptions: boolean, callback: (err?: Error) => void): void;
    /**
     * @internals
     * @param args
     */
    public closeSession(...args: any []): any {

        const session = args[0] as ClientSessionImpl;
        const deleteSubscriptions = args[1];
        const callback = args[2];

        assert(_.isBoolean(deleteSubscriptions));
        assert(_.isFunction(callback));
        assert(session);
        assert(session._client === this, "session must be attached to this");
        session._closed = true;

        // todo : send close session on secure channel
        this._closeSession(session, deleteSubscriptions, (err?: Error | null, response?: CloseSessionResponse) => {

            session.emitCloseEvent(StatusCodes.Good);

            this._removeSession(session);
            session.dispose();

            assert(!_.contains(this._sessions, session));
            assert(session._closed, "session must indicate it is closed");

            callback(err ? err : undefined);
        });
    }

    public toString(): string {
        let str = ClientBaseImpl.prototype.toString.call(this);
        str += "  requestedSessionTimeout....... " + this.requestedSessionTimeout;
        str += "  endpointUrl................... " + this.endpointUrl;
        str += "  serverUri..................... " + this.serverUri;
        return str;
    }

    /**
     * @method withSession
     */

    public withSession<T>(
      endpointUrl: string,
      inner_func: (session: ClientSession) => Promise<T>
    ): Promise<T>;

    public withSession(
      endpointUrl: string,
      inner_func: (session: ClientSession, done: (err?: Error) => void) => void,
      callback: (err?: Error) => void
    ): void;

    /**
     * @internal
     * @param args
     */
    public withSession(...args: any[]): any {

        const endpointUrl = args[0];
        const inner_func = args[1];
        const callback = args[2];

        assert(_.isFunction(inner_func), "expecting inner function");
        assert(_.isFunction(callback), "expecting callback function");

        let theSession: ClientSession;
        let the_error: Error | undefined;

        let need_disconnect = false;
        async.series([

            // step 1 : connect to
            (innerCallback: ErrorCallback) => {
                this.connect(endpointUrl, (err?: Error) => {
                    need_disconnect = true;
                    if (err) {
                        errorLog(" cannot connect to endpoint :", endpointUrl);
                    }
                    innerCallback(err);
                });
            },

            // step 2 : createSession
            (innerCallback: ErrorCallback) => {
                this.createSession((err: Error | null, session?: ClientSession) => {
                    if (err) {
                        return innerCallback(err);
                    }
                    if (!session) {
                        return innerCallback(new Error("internal error"));
                    }
                    theSession = session;
                    innerCallback();
                });
            },

            (innerCallback: ErrorCallback) => {
                try {
                    inner_func(theSession, (err?: Error) => {
                        the_error = err;
                        innerCallback();
                    });
                } catch (err) {
                    errorLog("OPCUAClientImpl#withClientSession", err.message);
                    the_error = err;
                    innerCallback();
                }
            },

            // close session
            (innerCallback: ErrorCallback) => {
                theSession.close(/*deleteSubscriptions=*/true, (err?: Error) => {
                    if (err) {
                        debugLog("OPCUAClientImpl#withClientSession: session closed failed ?");
                    }
                    innerCallback();
                });
            },

            (innerCallback: ErrorCallback) => {
                this.disconnect((err?: Error) => {
                    need_disconnect = false;
                    if (err) {
                        errorLog("OPCUAClientImpl#withClientSession: client disconnect failed ?");
                    }
                    innerCallback();
                });
            }

        ], (err1) => {
            if (err1) {
                console.log("err", err1);
            }
            if (need_disconnect) {
                errorLog("Disconnecting client after failure");
                this.disconnect((err2) => {
                    return callback(the_error || err1 || err2);
                });
            } else {
                return callback(the_error || err1);
            }
        });
    }

    public withSubscription(
      endpointUrl: string,
      subscriptionParameters: ClientSubscriptionOptions,
      innerFunc: (session: ClientSession, subscription: ClientSubscription, done: (err?: Error) => void) => void,
      callback: (err?: Error) => void
    ) {

        assert(_.isFunction(innerFunc));
        assert(_.isFunction(callback));

        this.withSession(endpointUrl, (session: ClientSession, done: (err?: Error) => void) => {

            assert(_.isFunction(done));

            const subscription = new ClientSubscriptionImpl(session as ClientSessionImpl, subscriptionParameters);

            try {
                innerFunc(session, subscription, (err?: Error) => {

                    subscription.terminate((err1?: Error) => {
                        done(err1);
                    });
                });

            } catch (err) {
                debugLog(err);
                done(err);
            }
        }, callback);
    }

    public async withSessionAsync(endpointUrl: string, func: WithSessionFuncP<any>): Promise<any> {
        assert(_.isFunction(func));
        assert(func.length === 1, "expecting a single argument in func");

        try {
            await this.connect(endpointUrl);
            const session = await this.createSession({ type: UserTokenType.Anonymous });

            let result;
            try {
                result = await func(session);
            } catch (err) {
                errorLog(err);
            }
            await session.close();
            await this.disconnect();
            return result;
        } catch (err) {
            throw err;
        }
    }

    public async withSubscriptionAsync(
      endpointUrl: string,
      parameters: any, func: WithSubscriptionFuncP<any>
    ): Promise<any> {

        await this.withSessionAsync(endpointUrl, async (session: ClientSession) => {

            assert(session, " session must exist");
            const subscription = new ClientSubscriptionImpl(session as ClientSessionImpl, parameters);

            // tslint:disable-next-line:no-empty
            subscription.on("started", () => {
                // console.log("started subscription :", subscription.subscriptionId);
                // console.log(" revised parameters ");
                // console.log("  revised maxKeepAliveCount  ", subscription.maxKeepAliveCount,"
                // ( requested ", parameters.requestedMaxKeepAliveCount + ")");
                // console.log("  revised lifetimeCount      ", subscription.lifetimeCount, " (
                // requested ", parametersequestedLifetimeCount + ")");
                // console.log("  revised publishingInterval ", subscription.publishingInterval, "
                // ( requested ", arameters.requestedPublishingInterval + ")");
                // console.log("  suggested timeout hint     ", subscription.publish_engine.timeoutHint);
            }).on("internal_error", (err: Error) => {
                debugLog(" received internal error", err.message);
            }).on("keepalive", () => {

            }).on("terminated", (err?: Error) => {
                // console.log(" terminated");
            });

            const result = await func(session, subscription);

            await subscription.terminate();

            return result;
        });
    }

    /**
     * transfer session to this client
     * @method reactivateSession
     * @param session
     * @param callback
     * @return {*}
     */
    public reactivateSession(session: ClientSession, callback: (err?: Error) => void) {

        const internalSession = session as ClientSessionImpl;

        assert(typeof callback === "function");
        assert(this._secureChannel, " client must be connected first");

        // istanbul ignore next
        if (!this.__resolveEndPoint() || !this.endpoint) {
            return callback(new Error(" End point must exist " + this._secureChannel.endpointUrl));
        }

        assert(!internalSession._client || internalSession._client.endpointUrl === this.endpointUrl,
          "cannot reactivateSession on a different endpoint");

        const old_client = internalSession._client;

        debugLog("OPCUAClientImpl#reactivateSession");

        this._activateSession(internalSession, (err: Error | null /*, newSession?: ClientSessionImpl*/) => {
            if (!err) {

                if (old_client !== this) {
                    // remove session from old client:
                    if (old_client) {
                        old_client._removeSession(internalSession);
                        assert(!_.contains(old_client._sessions, internalSession));
                    }

                    this._addSession(internalSession);
                    assert(internalSession._client === this);
                    assert(!internalSession._closed, "session should not vbe closed");
                    assert(_.contains(this._sessions, internalSession));
                }
                callback();

            } else {

                // istanbul ignore next
                if (doDebug) {
                    debugLog(chalk.red.bgWhite("reactivateSession has failed !"), err.message);
                }
                callback(err);
            }
        });
    }

    /**
     * @internal
     * @private
     */
    public _on_connection_reestablished(callback: (err?: Error) => void) {

        assert(_.isFunction(callback));

        // call base class implementation first
        ClientBaseImpl.prototype._on_connection_reestablished.call(this, (/*err?: Error*/) => {
            repair_client_sessions(this, callback);
        });

    }

    /**
     *
     * @internal
     * @private
     */
    public __createSession_step2(
      session: ClientSessionImpl,
      callback: (err: Error | null, session?: ClientSessionImpl
      ) => void) {

        assert(typeof callback === "function");
        assert(this._secureChannel);
        assert(this.serverUri !== undefined, " must have a valid server URI");
        assert(this.endpointUrl !== undefined, " must have a valid server endpointUrl");
        assert(this.endpoint);

        const applicationUri = this._getApplicationUri();

        const applicationDescription: ApplicationDescriptionOptions = {
            applicationName: new LocalizedText({ text: this.applicationName, locale: null }),
            applicationType: ApplicationType.Client,
            applicationUri,
            discoveryProfileUri: undefined,
            discoveryUrls: [],
            gatewayServerUri: undefined,
            productUri: "NodeOPCUA-Client"
        };

        // note : do not confuse CreateSessionRequest.clientNonce with OpenSecureChannelRequest.clientNonce
        //        which are two different nonce, with different size (although they share the same name )
        this.clientNonce = crypto.randomBytes(32);

        const request = new CreateSessionRequest({
            clientCertificate: this.getCertificate(),
            clientDescription: applicationDescription,
            clientNonce: this.clientNonce,
            endpointUrl: this.endpointUrl,
            maxResponseMessageSize: 800000,
            requestedSessionTimeout: this.requestedSessionTimeout,
            serverUri: this.serverUri,
            sessionName: this._nextSessionName()
        });

        // a client Nonce must be provided if security mode is set
        assert(this._secureChannel.securityMode === MessageSecurityMode.None || request.clientNonce !== null);

        this.performMessageTransaction(request, (err: Error | null, response?: Response) => {

            if (err) {
                return callback(err);
            }

            if (!response || !(response instanceof CreateSessionResponse)) {
                return callback(new Error("internal error"));
            }

            if (response.responseHeader.serviceResult === StatusCodes.BadTooManySessions) {
                return callback(new Error("Too Many Sessions : " + response.responseHeader.serviceResult.toString()));
            }

            if (response.responseHeader.serviceResult !== StatusCodes.Good) {
                err = new Error("Error " + response.responseHeader.serviceResult.name
                  + " " + response.responseHeader.serviceResult.description);
                return callback(err);
            }

            // istanbul ignore next
            if (!validateServerNonce(response.serverNonce)) {
                return callback(new Error("Invalid server Nonce"));
            }

            // todo: verify SignedSoftwareCertificates and  response.serverSignature

            session = session || new ClientSessionImpl(this);
            session.name = request.sessionName || "";
            session.sessionId = response.sessionId;
            session.authenticationToken = response.authenticationToken;
            session.timeout = response.revisedSessionTimeout;
            session.serverNonce = response.serverNonce;
            session.serverCertificate = response.serverCertificate;
            session.serverSignature = response.serverSignature;

            debugLog("revised session timeout = ", session.timeout);

            response.serverEndpoints = response.serverEndpoints || [];

            if (!verifyEndpointDescriptionMatches(this, response.serverEndpoints)) {
                errorLog("Endpoint description previously retrieved with GetendpointsDescription");
                errorLog("CreateSessionResponse.serverEndpoints= ");
                errorLog(response.serverEndpoints);
                return callback(new Error("Invalid endpoint descriptions Found"));
            }
            // this._serverEndpoints = response.serverEndpoints;
            session.serverEndpoints = response.serverEndpoints;
            callback(null, session);
        });

    }

    /**
     * @internal
     * @private
     */
    public _activateSession(
      session: ClientSessionImpl,
      callback: (err: Error | null, session?: ClientSessionImpl) => void
    ) {

        // see OPCUA Part 4 - $7.35
        assert(typeof callback === "function");
        // istanbul ignore next
        if (!this._secureChannel) {
            return callback(new Error(" No secure channel"));
        }

        const serverCertificate = session.serverCertificate;
        // If the securityPolicyUri is None and none of the UserTokenPolicies requires encryption,
        // the Client shall ignore the ApplicationInstanceCertificate (serverCertificate)
        assert(serverCertificate === null || serverCertificate instanceof Buffer);

        const serverNonce = session.serverNonce;
        assert(!serverNonce || serverNonce instanceof Buffer);

        // make sure session is attached to this client
        const _old_client = session._client;
        session._client = this;

        this.createUserIdentityToken(
          session,
          this.userIdentityInfo,
          (err: Error | null, data?: TokenAndSignature | null) => {

              if (err) {
                  session._client = _old_client;
                  return callback(err);
              }

              data = data!;
              const userIdentityToken: UserIdentityToken = data.userIdentityToken!;
              const userTokenSignature: SignatureDataOptions = data.userTokenSignature!;
              // TODO. fill the ActivateSessionRequest
              // see 5.6.3.2 Parameters OPC Unified Architecture, Part 4 30 Release 1.02
              const request = new ActivateSessionRequest({

                  // This is a signature generated with the private key associated with the
                  // clientCertificate. The SignatureAlgorithm shall be the AsymmetricSignatureAlgorithm
                  // specified in the SecurityPolicy for the Endpoint. The SignatureData type is defined in 7.30.

                  clientSignature: this.computeClientSignature(
                    this._secureChannel,
                    serverCertificate,
                    serverNonce) || undefined,

                  // These are the SoftwareCertificates which have been issued to the Client application.
                  // The productUri contained in the SoftwareCertificates shall match the productUri in the
                  // ApplicationDescription passed by the Client in the CreateSession requests. Certificates without
                  // matching productUri should be ignored.  Servers may reject connections from Clients if they are
                  // not satisfied with the SoftwareCertificates provided by the Client.
                  // This parameter only needs to be specified in the first ActivateSession request
                  // after CreateSession.
                  // It shall always be omitted if the maxRequestMessageSize returned from the Server in the
                  // CreateSession response is less than one megabyte.
                  // The SignedSoftwareCertificate type is defined in 7.31.

                  clientSoftwareCertificates: [],

                  // List of locale ids in priority order for localized strings. The first LocaleId in the list
                  // has the highest priority. If the Server returns a localized string to the Client, the Server
                  // shall return the translation with the highest priority that it can. If it does not have a
                  // translation for any of the locales identified in this list, then it shall return the string
                  // value that it has and include the locale id with the string.
                  // See Part 3 for more detail on locale ids. If the Client fails to specify at least one locale id,
                  // the Server shall use any that it has.
                  // This parameter only needs to be specified during the first call to ActivateSession during
                  // a single application Session. If it is not specified the Server shall keep using the current
                  // localeIds for the Session.
                  localeIds: [],

                  // The credentials of the user associated with the Client application. The Server uses these
                  // credentials to determine whether the Client should be allowed to activate a Session and what
                  // resources the Client has access to during this Session. The UserIdentityToken is an extensible
                  // parameter type defined in 7.35.
                  // The EndpointDescription specifies what UserIdentityTokens the Server shall accept.
                  userIdentityToken,

                  // If the Client specified a user   identity token that supports digital signatures,
                  // then it shall create a signature and pass it as this parameter. Otherwise the parameter
                  // is omitted.
                  // The SignatureAlgorithm depends on the identity token type.
                  userTokenSignature

              });

              session.performMessageTransaction(request, (err1: Error | null, response?: Response) => {

                  if (!err1 && response && response.responseHeader.serviceResult === StatusCodes.Good) {

                      if (!(response instanceof ActivateSessionResponse)) {
                          return callback(new Error("Internal Error"));
                      }

                      session.serverNonce = response.serverNonce;

                      if (!validateServerNonce(session.serverNonce)) {
                          return callback(new Error("Invalid server Nonce"));
                      }
                      return callback(null, session);

                  } else {
                      if (!err1 && response) {
                          err1 = new Error(response.responseHeader.serviceResult.toString());
                      }
                      session._client = _old_client;
                      return callback(err1);
                  }
              });
          });
    }

    /**
     *
     * @private
     */
    private _nextSessionName() {
        if (!this.___sessionName_counter) {
            this.___sessionName_counter = 0;
        }
        this.___sessionName_counter += 1;
        return this.clientName + this.___sessionName_counter;
    }

     /**
     *
     * @private
     */
    private _getApplicationUri() {
        const certificate = this.getCertificate();
        let applicationUri;
        if (certificate) {
            const e = exploreCertificate(certificate);
<<<<<<< HEAD
            if(e.tbsCertificate.extensions !== null){
            applicationUri = e.tbsCertificate.extensions.subjectAltName.uniformResourceIdentifier[0];
            } else {
                const hostname = require("node-opcua-hostname").get_fully_qualified_domain_name();
                applicationUri = makeApplicationUrn(hostname, this.applicationName);
            }
            
=======
            applicationUri = e.tbsCertificate.extensions!.subjectAltName.uniformResourceIdentifier[0];
>>>>>>> 5b2097d4
        } else {
            const hostname = get_fully_qualified_domain_name();
            applicationUri = makeApplicationUrn(hostname, this.applicationName);
        }
        return applicationUri;

    }


    /**
     *
     * @private
     */
    private __resolveEndPoint() {

        this.securityPolicy = this.securityPolicy || SecurityPolicy.None;

        let endpoint = this.findEndpoint(this._secureChannel.endpointUrl, this.securityMode, this.securityPolicy);
        this.endpoint = endpoint;

        // this is explained here : see OPCUA Part 4 Version 1.02 $5.4.1 page 12:
        //   A  Client  shall verify the  HostName  specified in the  Server Certificate  is the same as the  HostName
        //   contained in the  endpointUrl  provided in the  EndpointDescription. If there is a difference  then  the
        //   Client  shall report the difference and may close the  SecureChannel.

        if (!this.endpoint) {
            if (this.endpoint_must_exist) {

                debugLog("OPCUAClientImpl#endpoint_must_exist = true and endpoint with url ",
                  this._secureChannel.endpointUrl, " cannot be found");

                return false;
            } else {
                // fallback :
                // our strategy is to take the first server_end_point that match the security settings
                // ( is this really OK ?)
                // this will permit us to access a OPCUA Server using it's IP address instead of its hostname

                endpoint = this.findEndpointForSecurity(this.securityMode, this.securityPolicy);
                if (!endpoint) {
                    return false;
                }
                this.endpoint = endpoint;
            }
        }
        return true;
    }

    /**
     *
     * @private
     */
    private _createSession(callback: (err: Error | null, session?: ClientSession) => void) {

        assert(typeof callback === "function");
        assert(this._secureChannel);
        if (!this.__resolveEndPoint() || !this.endpoint) {

            if (this._serverEndpoints) {
                debugLog(this._serverEndpoints.map((endpoint) =>
                  endpoint.endpointUrl + " " + endpoint.securityMode.toString() + " " + endpoint.securityPolicyUri));
            }
            return callback(new Error(" End point must exist " + this._secureChannel.endpointUrl));
        }
        this.serverUri = this.endpoint.server.applicationUri || "invalid application uri";
        this.endpointUrl = this._secureChannel.endpointUrl;

        const session = new ClientSessionImpl(this);
        this.__createSession_step2(session, callback);
    }

    /**
     *
     * @private
     */
    private computeClientSignature(
      channel: ClientSecureChannelLayer,
      serverCertificate: Buffer,
      serverNonce: Nonce | undefined
    ) {
        return computeSignature(
          serverCertificate,
          serverNonce || Buffer.alloc(0),
          this.getPrivateKey(),
          channel.securityPolicy
        );
    }

    private _closeSession(
      session: ClientSessionImpl,
      deleteSubscriptions: boolean,
      callback: (err: Error | null, response?: CloseSessionResponse) => void
    ) {

        assert(_.isFunction(callback));
        assert(_.isBoolean(deleteSubscriptions));

        // istanbul ignore next
        if (!this._secureChannel) {
            return callback(null);  // new Error("no channel"));
        }
        assert(this._secureChannel);
        if (!this._secureChannel.isValid()) {
            return callback(null);
        }

        if (this.isReconnecting) {
            errorLog("OPCUAClientImpl#_closeSession called while reconnection in progress ! What shall we do");
            return callback(null);
        }

        const request = new CloseSessionRequest({
            deleteSubscriptions
        });

        session.performMessageTransaction(request, (err: Error | null, response?: Response) => {

            if (err) {
                callback(err);
            } else {
                callback(err, response as CloseSessionResponse);
            }
        });
    }

    /**
     *
     * @private
     */
    private createUserIdentityToken(
      session: ClientSessionImpl,
      userIdentityInfo: UserIdentityInfo,
      callback: (err: Error | null, data?: TokenAndSignature) => void
    ) {

        function coerceUserIdentityInfo(identityInfo: any): UserIdentityInfo {

            if (!identityInfo) {
                return { type: UserTokenType.Anonymous };
            }
            if (identityInfo.hasOwnProperty("type")) {
                return identityInfo as UserIdentityInfo;
            }
            if (identityInfo.hasOwnProperty("userName")) {
                identityInfo.type = UserTokenType.UserName;
                return identityInfo as UserIdentityInfoUserName;
            }
            if (identityInfo.hasOwnProperty("certificateData")) {
                identityInfo.type = UserTokenType.Certificate;
                return identityInfo as UserIdentityInfoX509;
            }
            identityInfo.type = UserTokenType.Anonymous;
            return identityInfo as AnonymousIdentity;
        }

        userIdentityInfo = coerceUserIdentityInfo(userIdentityInfo);

        assert(_.isFunction(callback));
        if (null === userIdentityInfo) {

            return callback(null, {
                userIdentityToken: null,
                userTokenSignature: {}
            });
        }

        let userIdentityToken: UserIdentityToken;

        let userTokenSignature: SignatureDataOptions = {
            algorithm: undefined,
            signature: undefined
        };

        try {
            switch (userIdentityInfo.type) {

                case UserTokenType.Anonymous:
                    userIdentityToken = createAnonymousIdentityToken(session);
                    break;

                case UserTokenType.UserName: {
                    const userName = userIdentityInfo.userName || "";
                    const password = userIdentityInfo.password || "";
                    userIdentityToken = createUserNameIdentityToken(session, userName, password);
                    break;
                }

                case UserTokenType.Certificate: {
                    const certificate = userIdentityInfo.certificateData;
                    const privateKey = userIdentityInfo.privateKey;

                    ({
                        userIdentityToken,
                        userTokenSignature
                    } = createX509IdentityToken(session, certificate, privateKey));
                    break;
                }

                default:
                    debugLog(" userIdentityInfo = ", userIdentityInfo);
                    return callback(new Error("CLIENT: Invalid userIdentityInfo"));
            }
        } catch (err) {
            if (typeof err === "string") {
                return callback(new Error("Create identity token failed " + userIdentityInfo.type + " " + err));
            }
            return callback(err);
        }
        return callback(null, { userIdentityToken, userTokenSignature });
    }
}

// tslint:disable:no-var-requires
// tslint:disable:max-line-length
const thenify = require("thenify");
OPCUAClientImpl.prototype.connect = thenify.withCallback(OPCUAClientImpl.prototype.connect);
OPCUAClientImpl.prototype.disconnect = thenify.withCallback(OPCUAClientImpl.prototype.disconnect);
/**
 * @method createSession
 * @param [userIdentityInfo {Object} ] optional
 * @param [userIdentityInfo.type {UserTokenType.UserName}
 * @param [userIdentityInfo.userName {String} ]
 * @param [userIdentityInfo.password {String} ]
 * @return {Promise}
 * @async
 *
 * @example
 *     // create a anonymous session
 *     const session = await client.createSession();
 *
 * @example
 *     // create a session with a userName and password
 *     const userIdentityInfo  = {UserTokenType.UserName, userName: "JoeDoe", password:"secret"};
 *     const session = client.createSession(userIdentityInfo);
 *
 */
OPCUAClientImpl.prototype.createSession = thenify.withCallback(OPCUAClientImpl.prototype.createSession);
/**
 * @method changeSessionIdentity
 * @param session
 * @param userIdentityInfo
 * @return {Promise<void>}
 * @async
 */
OPCUAClientImpl.prototype.changeSessionIdentity = thenify.withCallback(OPCUAClientImpl.prototype.changeSessionIdentity);
/**
 * @method closeSession
 * @param session {ClientSession}
 * @param deleteSubscriptions  {Boolean} - whether to delete
 * @return {Promise<void>}
 * @async
 * @example
 *    const session  = await client.createSession();
 *    await client.closeSession(session);
 */
OPCUAClientImpl.prototype.closeSession = thenify.withCallback(OPCUAClientImpl.prototype.closeSession);<|MERGE_RESOLUTION|>--- conflicted
+++ resolved
@@ -1017,17 +1017,12 @@
         let applicationUri;
         if (certificate) {
             const e = exploreCertificate(certificate);
-<<<<<<< HEAD
             if(e.tbsCertificate.extensions !== null){
-            applicationUri = e.tbsCertificate.extensions.subjectAltName.uniformResourceIdentifier[0];
+                applicationUri = e.tbsCertificate.extensions.subjectAltName.uniformResourceIdentifier[0];
             } else {
-                const hostname = require("node-opcua-hostname").get_fully_qualified_domain_name();
+                const hostname = get_fully_qualified_domain_name();
                 applicationUri = makeApplicationUrn(hostname, this.applicationName);
             }
-            
-=======
-            applicationUri = e.tbsCertificate.extensions!.subjectAltName.uniformResourceIdentifier[0];
->>>>>>> 5b2097d4
         } else {
             const hostname = get_fully_qualified_domain_name();
             applicationUri = makeApplicationUrn(hostname, this.applicationName);
