--- conflicted
+++ resolved
@@ -81,13 +81,10 @@
     server_socket.listen(1234);
     server_socket.on("connection", function on_connection(socket) {
 
-<<<<<<< HEAD
-        const serverChannel = new ServerSecureChannelLayer({}, new ServerTCP_Transport());
-=======
         const serverChannel = new ServerSecureChannelLayer({
             timeout: 1000*1000,
-        });
->>>>>>> bca14737
+        },
+        new ServerTCP_Transport());
         holder.serverChannel = serverChannel;
         serverChannel.timeout = 1000*1000;
         serverChannel.init(socket, function () {
