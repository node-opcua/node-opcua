--- conflicted
+++ resolved
@@ -711,16 +711,6 @@
         return endpoint_desc !== null;
     }
 
-<<<<<<< HEAD
-=======
-    public _rememberClientAddressAndPort() {
-        if (this.transport && this.transport._socket) {
-            this._remoteAddress = this.transport._socket.remoteAddress || "";
-            this._remotePort = this.transport._socket.remotePort || 0;
-        }
-    }
-
->>>>>>> bca14737
     private _stop_security_token_watch_dog() {
         if (this._securityTokenTimeout) {
             clearTimeout(this._securityTokenTimeout);
